--- conflicted
+++ resolved
@@ -53,11 +53,8 @@
         self.side = side
         self.sleepy = sleepy
         self.only_punch = only_punch
-<<<<<<< HEAD
         self.model = model
-=======
         self.previous_actions = []
->>>>>>> 158bcd44
 
     def act(self) -> int:
         """
@@ -136,11 +133,8 @@
         next_steps_from_llm = get_actions_from_llm(
             context,
             self.character,
-<<<<<<< HEAD
             model=self.model,
-=======
             temperature=0.7,
->>>>>>> 158bcd44
         )
 
         logger.info(f"Next steps from LLM: {self.previous_actions}")
