import abc
from typing import List, Optional, Literal
from gymnasium import spaces

from .observer import detect_position_from_color, KEN_RED, KEN_GREEN

MOVES = {
    "No-Move": 0,
    "Left": 1,
    "Left+Up": 2,
    "Up+Left": 2,
    "Up": 3,
    "Up+Right": 4,
    "Right+Up": 4,
    "Right": 5,
    "Right+Down": 6,
    "Down+Right": 6,
    "Down": 7,
    "Down+Left": 8,
    "Left+Down": 8,
    "Low Punch": 9,
    "Medium Punch": 10,
    "High Punch": 11,
    "Low Kick": 12,
    "Medium Kick": 13,
    "High Kick": 14,
    "Low Punch+Low Kick": 15,
    "Medium Punch+Medium Kick": 16,
    "High Punch+High Kick": 17,
}
INDEX_TO_MOVE = {v: k for k, v in MOVES.items()}


class Robot:
    observations: List[Optional[dict]] = None  # memory
    next_steps: List[int]  # action plan

    action_space: spaces.Space
    character: Optional[str] = None  # character name
    side: int  # side of the stage where playing: 0 = left, 1 = right
    current_direction: Literal["Left", "Right"]  # current direction facing

    def __init__(
        self,
        action_space: spaces.Space,
        character: str,
        side: int,
        character_color: list,
        ennemy_color: list,
    ):
        self.action_space = action_space
        self.character = character
        if side == 0:
            self.current_direction = "Right"
        elif side == 1:
            self.current_direction = "Left"

        self.observations = []
        self.next_steps = []
        self.character_color = character_color
        self.ennemy_color = ennemy_color
        self.side = side

    def context_prompt(self, observation: dict, action: dict):
        """
        Return a str of the context

        "The observation for you is Left"
        "The observation for the opponent is Left+Up"
        "The action history is Up"
        """
        side = self.side
        if side == 0:
            player_id = "P1"
            opp_id = "P2"
        else:
            player_id = "P2"
            opp_id = "P1"
        ##obs_own = self.observe(observation[player_id])
        ##obs_opp = self.observe(observation[opp_id])

        action_hist = action["agent_" + str(side)]

        context = str(
            ##"The observation for you is: " + str(obs_own) + "\n"
            ##"The observation for the opponent is: " + str(obs_opp) + "\n"
            "The action history is: " + str(action_hist) + "\n"
        )

        print(context)

    def act(self) -> int:
        """
        At each game frame, we execute the first action in the list of next steps.

        An action is an integer from 0 to 18, where 0 is no action.

        See the MOVES dictionary for the mapping of actions to moves.
        """
        if not self.next_steps or len(self.next_steps) == 0:
            return 0  # No move

        next_step = self.next_steps.pop(0)

        # Keep track of the current direction
        if "Left" in INDEX_TO_MOVE[next_step]:
            self.current_direction = "Left"
        elif "Right" in INDEX_TO_MOVE[next_step]:
            self.current_direction = "Right"

        return next_step

    def plan(self) -> None:
        """
        The robot will plan its next steps by calling this method.

        In SF3, moves are based on combos, which are list of actions that must be executed in a sequence.

        Moves of Ken
        https://www.eventhubs.com/guides/2009/may/11/ken-street-fighter-3-third-strike-character-guide/

        Moves of Ryu
        https://www.eventhubs.com/guides/2008/may/09/ryu-street-fighter-3-third-strike-character-guide/
        """

        # Detect own position
        own_position = self.observations[-1]["character_position"]
        ennemy_position = self.observations[-1]["ennemy_position"]

        # Note: at the beginning of the game, the position is None

        # Later we will call get_actions_from_llm from `actions.py`

        # Just add a random action to the next steps
        # self.next_steps.append(self.action_space.sample())
        if len(self.next_steps) > 0:
            return

        # Do a Hadouken
        if self.current_direction == "Right":
            self.next_steps.extend(
                [
                    MOVES["Down"],
                    MOVES["Right+Down"],
                    MOVES["Right"],
                    MOVES["High Punch"],
                ]
            )
        elif self.current_direction == "Left":
            self.next_steps.extend(
                [
                    MOVES["Down"],
                    MOVES["Down+Left"],
                    MOVES["Left"],
                    MOVES["High Punch"],
                ]
            )

    def observe(self, observation: dict):
        """
        The robot will observe the environment by calling this method.

        The latest observations are at the end of the list.
        """

        # detect the position of characters and ennemy based on color
        observation["character_position"] = detect_position_from_color(
            observation, self.character_color
        )
        observation["ennemy_position"] = detect_position_from_color(
            observation, self.ennemy_color
        )
        print("observation", observation)

        self.observations.append(observation)
        # we delete the oldest observation if we have more than 10 observations
        if len(self.observations) > 10:
<<<<<<< HEAD
            self.observations.pop(0)


    def context_prompt(self, observation: dict, action: dict):
        """
        Return a str of the context 
        
        "The observation for you is Left"
        "The observation for the opponent is Left+Up"
        "The action history is Up"
        """
        side = self.side
        if side==0:
            player_id = "P1"
            opp_id = "P2"
        else:
            player_id = "P2"
            opp_id = "P1"
        obs_own = self.observations[-1]["character_position"]
        obs_opp = self.observations[-1]["ennemy_position"]

        act_own = action["agent_" + str(side)]
        act_opp = action["agent_" + str(abs(1-side))]
        str_act_own = INDEX_TO_MOVE[act_own]
        str_act_opp = INDEX_TO_MOVE[act_opp]



        context = f"""
        Your last action was {str_act_own}
        The opponent's last action was {str_act_opp}
        The opponent location is {obs_opp}
        Your position is {obs_own} 
        """

        print(context)


=======
            self.observations.pop(0)
>>>>>>> a1ee7e10
<|MERGE_RESOLUTION|>--- conflicted
+++ resolved
@@ -175,7 +175,6 @@
         self.observations.append(observation)
         # we delete the oldest observation if we have more than 10 observations
         if len(self.observations) > 10:
-<<<<<<< HEAD
             self.observations.pop(0)
 
 
@@ -214,6 +213,3 @@
         print(context)
 
 
-=======
-            self.observations.pop(0)
->>>>>>> a1ee7e10
