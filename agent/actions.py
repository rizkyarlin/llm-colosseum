--- conflicted
+++ resolved
@@ -53,7 +53,6 @@
     )
     logger.debug(f"LLM call: {system_prompt}\n\n\n{main_prompt}")
     logger.debug(f"LLM call to {model_name}: {time.time() - start_time} s")
-<<<<<<< HEAD
 
     llm_response = completion.choices[0].message.content.strip()
 
@@ -63,11 +62,7 @@
         prompt_with_correction = build_main_prompt(
             context_prompt, wrong_answer=llm_response
         )
-=======
-    llm_response = completion.choices[0].message.content
-    return llm_response
 
->>>>>>> 06330f36
 
 def get_actions_from_llm(
     context_prompt: str,
@@ -100,17 +95,6 @@
             wrong_answer=wrong_answer,
         )
 
-<<<<<<< HEAD
-        logger.debug(f"LLM call to {model_name}: {time.time() - start_time} s")
-
-        llm_response = completion.choices[0].message.content.strip()
-
-        if llm_response not in MOVES.keys():
-            logger.error(f"Invalid completion: {llm_response}")
-            return random.choice(list(MOVES.keys()))
-
-    return llm_response
-=======
         # The response is a bullet point list of moves. Use regex
         moves = re.findall(r"- (\w+)", llm_response)
         invalid_moves = []
@@ -129,5 +113,4 @@
     # Cast the moves to their index
     valid_moves = [MOVES[m] for m in valid_moves]
 
-    return valid_moves
->>>>>>> 06330f36
+    return valid_moves